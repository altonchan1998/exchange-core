/*
 * Copyright 2011 LMAX Ltd.
 *
 * Licensed under the Apache License, Version 2.0 (the "License");
 * you may not use this file except in compliance with the License.
 * You may obtain a copy of the License at
 *
 * http://www.apache.org/licenses/LICENSE-2.0
 *
 * Unless required by applicable law or agreed to in writing, software
 * distributed under the License is distributed on an "AS IS" BASIS,
 * WITHOUT WARRANTIES OR CONDITIONS OF ANY KIND, either express or implied.
 * See the License for the specific language governing permissions and
 * limitations under the License.
 */
package org.openpredict.exchange.biprocessor;

import com.lmax.disruptor.*;
import lombok.Setter;
import lombok.extern.slf4j.Slf4j;
import org.openpredict.exchange.beans.cmd.OrderCommand;
import org.openpredict.exchange.beans.cmd.OrderCommandType;

import java.util.concurrent.atomic.AtomicInteger;

@Slf4j
public final class MasterProcessor implements EventProcessor {
    private static final int IDLE = 0;
    private static final int HALTED = IDLE + 1;
    private static final int RUNNING = HALTED + 1;

    private static final int MASTER_SPIN_LIMIT = 5000;

    private final AtomicInteger running = new AtomicInteger(IDLE);
    private final DataProvider<OrderCommand> dataProvider;
    private final SequenceBarrier sequenceBarrier;
    private final WaitSpinningHelper waitSpinningHelper;
    private final SimpleEventHandler<OrderCommand> eventHandler;
    private final ExceptionHandler<OrderCommand> exceptionHandler;
    private final Sequence sequence = new Sequence(Sequencer.INITIAL_CURSOR_VALUE);

    @Setter
    private SlaveProcessor<OrderCommand> slaveProcessor;

<<<<<<< HEAD
    public MasterProcessor(final DataProvider<OrderCommand> dataProvider,
                           final SequenceBarrier sequenceBarrier,
                           final SimpleEventHandler<OrderCommand> eventHandler,
                           final ExceptionHandler<OrderCommand> exceptionHandler) {
        this.dataProvider = dataProvider;
=======
    public MasterProcessor(final RingBuffer<OrderCommand> ringBuffer, final SequenceBarrier sequenceBarrier,
                           final SimpleEventHandler<OrderCommand> eventHandler) {
        this.dataProvider = ringBuffer;
>>>>>>> 1e797a35
        this.sequenceBarrier = sequenceBarrier;
        this.waitSpinningHelper = new WaitSpinningHelper(ringBuffer, sequenceBarrier, MASTER_SPIN_LIMIT);
        this.eventHandler = eventHandler;
        this.exceptionHandler = exceptionHandler;
    }

    @Override
    public Sequence getSequence() {
        return sequence;
    }

    @Override
    public void halt() {
        running.set(HALTED);
        sequenceBarrier.alert();
    }

    @Override
    public boolean isRunning() {
        return running.get() != IDLE;
    }


    /**
     * It is ok to have another thread rerun this method after a halt().
     *
     * @throws IllegalStateException if this object instance is already running in a thread
     */
    @Override
    public void run() {
        if (running.compareAndSet(IDLE, RUNNING)) {
            sequenceBarrier.clearAlert();

            try {
                if (running.get() == RUNNING) {
                    processEvents();
                }
            } finally {
                running.set(IDLE);
            }
        } else {
            // This is a little bit of guess work.  The running state could of changed to HALTED by
            // this point.  However, Java does not have compareAndExchange which is the only way
            // to get it exactly correct.
            if (running.get() == RUNNING) {
                throw new IllegalStateException("Thread is already running");
            }
        }
    }

    private void processEvents() {
        long nextSequence = sequence.get() + 1L;

        long currentSequenceGroup = 0;

        // wait until slave processor has instructed to run
        while (!slaveProcessor.isRunning()) {
            Thread.yield();
        }

        while (true) {
            OrderCommand cmd = null;
            try {

                // should spin and also check another barrier
                final long availableSequence = waitSpinningHelper.tryWaitFor(nextSequence);

                if (availableSequence >= nextSequence) {
                    while (nextSequence <= availableSequence) {
                        cmd = dataProvider.get(nextSequence);

<<<<<<< HEAD
                        // switch to next group - process
                        if (cmd.eventsGroup != currentSequenceGroup) {
=======
                        // switch to next group - let slave processor to do a handling cycle
                        if (cmd.eventsGroup > currentSequenceGroup) {
>>>>>>> 1e797a35
                            sequence.set(nextSequence - 1);
                            slaveProcessor.handlingCycle(nextSequence);
                            currentSequenceGroup = cmd.eventsGroup;
                        }

                        eventHandler.onEvent(cmd);
                        nextSequence++;

                        if (cmd.command == OrderCommandType.SHUTDOWN_SIGNAL) {
                            // having all sequences aligned with the ringbuffer cursor is a requirement for proper shutdown

                            // let following processors to catch up
                            sequence.set(availableSequence);

                            // trigger slave processor
                            slaveProcessor.handlingCycle(nextSequence);
                        }
                    }
                    sequence.set(availableSequence);
                }
            } catch (final AlertException ex) {
                if (running.get() != RUNNING) {
                    break;
                }
            } catch (final Throwable ex) {
                exceptionHandler.handleEventException(ex, nextSequence, cmd);
                sequence.set(nextSequence);
                nextSequence++;
            }

        }
    }

}<|MERGE_RESOLUTION|>--- conflicted
+++ resolved
@@ -42,17 +42,11 @@
     @Setter
     private SlaveProcessor<OrderCommand> slaveProcessor;
 
-<<<<<<< HEAD
-    public MasterProcessor(final DataProvider<OrderCommand> dataProvider,
+    public MasterProcessor(final RingBuffer<OrderCommand> ringBuffer,
                            final SequenceBarrier sequenceBarrier,
                            final SimpleEventHandler<OrderCommand> eventHandler,
                            final ExceptionHandler<OrderCommand> exceptionHandler) {
-        this.dataProvider = dataProvider;
-=======
-    public MasterProcessor(final RingBuffer<OrderCommand> ringBuffer, final SequenceBarrier sequenceBarrier,
-                           final SimpleEventHandler<OrderCommand> eventHandler) {
         this.dataProvider = ringBuffer;
->>>>>>> 1e797a35
         this.sequenceBarrier = sequenceBarrier;
         this.waitSpinningHelper = new WaitSpinningHelper(ringBuffer, sequenceBarrier, MASTER_SPIN_LIMIT);
         this.eventHandler = eventHandler;
@@ -124,13 +118,8 @@
                     while (nextSequence <= availableSequence) {
                         cmd = dataProvider.get(nextSequence);
 
-<<<<<<< HEAD
-                        // switch to next group - process
+                        // switch to next group - let slave processor to do a handling cycle
                         if (cmd.eventsGroup != currentSequenceGroup) {
-=======
-                        // switch to next group - let slave processor to do a handling cycle
-                        if (cmd.eventsGroup > currentSequenceGroup) {
->>>>>>> 1e797a35
                             sequence.set(nextSequence - 1);
                             slaveProcessor.handlingCycle(nextSequence);
                             currentSequenceGroup = cmd.eventsGroup;
